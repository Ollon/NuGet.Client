﻿// Copyright (c) .NET Foundation. All rights reserved.
// Licensed under the Apache License, Version 2.0. See License.txt in the project root for license information.

using System;
using System.Collections.Generic;
using System.ComponentModel.Composition;
using System.Diagnostics;
using System.IO;
using System.Linq;
using System.Runtime.InteropServices;
using System.Threading.Tasks;
using EnvDTE;
using EnvDTE80;
using Microsoft.VisualStudio;
using Microsoft.VisualStudio.Shell;
using Microsoft.VisualStudio.Shell.Interop;
using Microsoft.VisualStudio.Utilities;
using NuGet.Configuration;
using NuGet.PackageManagement.Telemetry;
using NuGet.ProjectManagement;
using NuGet.ProjectManagement.Projects;
using NuGet.Protocol.Core.Types;

namespace NuGet.PackageManagement.VisualStudio
{
    [PartCreationPolicy(CreationPolicy.Shared)]
    [Export(typeof(ISolutionManager))]
    [Export(typeof(IVsSolutionManager))]
    public class VSSolutionManager : IVsSolutionManager, IVsSelectionEvents
    {
        private static readonly INuGetProjectContext EmptyNuGetProjectContext = new EmptyNuGetProjectContext();

        private readonly DTE _dte;
        private readonly SolutionEvents _solutionEvents;
        private readonly CommandEvents _solutionSaveEvent;
        private readonly CommandEvents _solutionSaveAsEvent;
        private readonly IVsMonitorSelection _vsMonitorSelection;
        private readonly uint _solutionLoadedUICookie;
        private readonly IVsSolution _vsSolution;
        private readonly IProjectSystemCache _projectSystemCache;
        private readonly IList<Lazy<IProjectSystemProvider, IOrderable>> _providers;

        private bool _initialized;
        private bool _cacheInitialized;

        //add solutionOpenedRasied to make sure ProjectRename and ProjectAdded event happen after solutionOpened event
        private bool _solutionOpenedRaised;

        private string _solutionDirectoryBeforeSaveSolution;

        public INuGetProjectContext NuGetProjectContext { get; set; }

        public NuGetProject DefaultNuGetProject
        {
            get
            {
                Init();

                if (String.IsNullOrEmpty(DefaultNuGetProjectName))
                {
                    return null;
                }

                NuGetProject defaultNuGetProject;
                _projectSystemCache.TryGetNuGetProject(DefaultNuGetProjectName, out defaultNuGetProject);
                return defaultNuGetProject;
            }
        }

        public string DefaultNuGetProjectName { get; set; }

        public event EventHandler<NuGetProjectEventArgs> NuGetProjectAdded;

        public event EventHandler<NuGetProjectEventArgs> NuGetProjectRemoved;

        public event EventHandler<NuGetProjectEventArgs> NuGetProjectRenamed;

        public event EventHandler<NuGetProjectEventArgs> AfterNuGetProjectRenamed;

        public event EventHandler SolutionClosed;

        public event EventHandler SolutionClosing;

        public event EventHandler SolutionOpened;

        public event EventHandler SolutionOpening;

        public event EventHandler<ActionsExecutedEventArgs> ActionsExecuted;

        [ImportingConstructor]
        public VSSolutionManager(
            IProjectSystemCache projectSystemCache,
            [ImportMany(typeof(IProjectSystemProvider))]
            IEnumerable<Lazy<IProjectSystemProvider, IOrderable>> providers)
        {
            if (projectSystemCache == null)
            {
                throw new ArgumentNullException(nameof(projectSystemCache));
            }

            if (providers == null)
            {
                throw new ArgumentNullException(nameof(providers));
            }

            _projectSystemCache = projectSystemCache;

            _providers = Orderer.Order(providers);

            _dte = ServiceLocator.GetInstance<DTE>();
            _vsSolution = ServiceLocator.GetGlobalService<SVsSolution, IVsSolution>();
            _vsMonitorSelection = ServiceLocator.GetGlobalService<SVsShellMonitorSelection, IVsMonitorSelection>();

            // Keep a reference to SolutionEvents so that it doesn't get GC'ed. Otherwise, we won't receive events.
            _solutionEvents = _dte.Events.SolutionEvents;

            // can be null in unit tests
            if (_vsMonitorSelection != null)
            {
                Guid solutionLoadedGuid = VSConstants.UICONTEXT.SolutionExistsAndFullyLoaded_guid;
                _vsMonitorSelection.GetCmdUIContextCookie(ref solutionLoadedGuid, out _solutionLoadedUICookie);

                uint cookie;
                int hr = _vsMonitorSelection.AdviseSelectionEvents(this, out cookie);
                ErrorHandler.ThrowOnFailure(hr);
            }

            // Allow this constructor to be invoked from either the UI or a worker thread. This JTF call should be
            // cheap (minimal context switch cost) when we are already on the UI thread.
            ThreadHelper.JoinableTaskFactory.Run(async delegate
            {
                await ThreadHelper.JoinableTaskFactory.SwitchToMainThreadAsync();

                UserAgent.SetUserAgentString(
                    new UserAgentStringBuilder().WithVisualStudioSKU(VSVersionHelper.GetFullVsVersionString()));
            });

            _solutionEvents.BeforeClosing += OnBeforeClosing;
            _solutionEvents.AfterClosing += OnAfterClosing;
            _solutionEvents.ProjectAdded += OnEnvDTEProjectAdded;
            _solutionEvents.ProjectRemoved += OnEnvDTEProjectRemoved;
            _solutionEvents.ProjectRenamed += OnEnvDTEProjectRenamed;

            var vSStd97CmdIDGUID = VSConstants.GUID_VSStandardCommandSet97.ToString("B");
            var solutionSaveID = (int)VSConstants.VSStd97CmdID.SaveSolution;
            var solutionSaveAsID = (int)VSConstants.VSStd97CmdID.SaveSolutionAs;

            _solutionSaveEvent = _dte.Events.CommandEvents[vSStd97CmdIDGUID, solutionSaveID];
            _solutionSaveAsEvent = _dte.Events.CommandEvents[vSStd97CmdIDGUID, solutionSaveAsID];

            _solutionSaveEvent.BeforeExecute += SolutionSaveAs_BeforeExecute;
            _solutionSaveEvent.AfterExecute += SolutionSaveAs_AfterExecute;
            _solutionSaveAsEvent.BeforeExecute += SolutionSaveAs_BeforeExecute;
            _solutionSaveAsEvent.AfterExecute += SolutionSaveAs_AfterExecute;
        }

        public NuGetProject GetNuGetProject(string nuGetProjectSafeName)
        {
            if (string.IsNullOrEmpty(nuGetProjectSafeName))
            {
                throw new ArgumentException(ProjectManagement.Strings.Argument_Cannot_Be_Null_Or_Empty, "nuGetProjectSafeName");
            }

            Init();

            NuGetProject nuGetProject = null;
            // Project system cache could be null when solution is not open.
            if (_projectSystemCache != null)
            {
                _projectSystemCache.TryGetNuGetProject(nuGetProjectSafeName, out nuGetProject);
            }
            return nuGetProject;
        }

        // Return short name if it's non-ambiguous.
        // Return CustomUniqueName for projects that have ambigous names (such as same project name under different solution folder)
        // Example: return Folder1/ProjectA if there are both ProjectA under Folder1 and Folder2
        public string GetNuGetProjectSafeName(NuGetProject nuGetProject)
        {
            if (nuGetProject == null)
            {
                throw new ArgumentNullException("nuGetProject");
            }

            Init();

            // Try searching for simple names first
            string name = nuGetProject.GetMetadata<string>(NuGetProjectMetadataKeys.Name);
            if (GetNuGetProject(name) == nuGetProject)
            {
                return name;
            }

            return NuGetProject.GetUniqueNameOrName(nuGetProject);
        }

        public EnvDTE.Project GetDTEProject(string nuGetProjectSafeName)
        {
            if (string.IsNullOrEmpty(nuGetProjectSafeName))
            {
                throw new ArgumentException(ProjectManagement.Strings.Argument_Cannot_Be_Null_Or_Empty, "nuGetProjectSafeName");
            }

            Init();

            EnvDTE.Project dteProject;
            _projectSystemCache.TryGetDTEProject(nuGetProjectSafeName, out dteProject);
            return dteProject;
        }

        public IEnumerable<NuGetProject> GetNuGetProjects()
        {
            Init();

            var projects = _projectSystemCache.GetNuGetProjects();

            return projects;
        }

        public void SaveProject(NuGetProject nuGetProject)
        {
            ThreadHelper.JoinableTaskFactory.Run(async delegate
            {
                await ThreadHelper.JoinableTaskFactory.SwitchToMainThreadAsync();
                var safeName = GetNuGetProjectSafeName(nuGetProject);
                EnvDTEProjectUtility.Save(GetDTEProject(safeName));
            });
        }

        private IEnumerable<EnvDTE.Project> GetEnvDTEProjects()
        {
            Debug.Assert(ThreadHelper.CheckAccess());

            Init();

            var dteProjects = _projectSystemCache.GetEnvDTEProjects();

            return dteProjects;
        }

        /// <summary>
        /// IsSolutionOpen is true, if the dte solution is open
        /// and is saved as required
        /// </summary>
        public bool IsSolutionOpen
        {
            get
            {
                return ThreadHelper.JoinableTaskFactory.Run(async delegate
                    {
                        await ThreadHelper.JoinableTaskFactory.SwitchToMainThreadAsync();
                        return _dte != null &&
                               _dte.Solution != null &&
                               _dte.Solution.IsOpen;
                    });
            }
        }

        public bool IsSolutionAvailable
        {
            get
            {
                return ThreadHelper.JoinableTaskFactory.Run(async delegate
                {
                    await ThreadHelper.JoinableTaskFactory.SwitchToMainThreadAsync();

                    if (!IsSolutionOpen)
                    {
                        // Solution is not open. Return false.
                        return false;
                    }

                    if (!DoesSolutionRequireAnInitialSaveAs())
                    {
                        // Solution is open and 'Save As' is not required. Return true.
                        return true;
                    }

                    Init();
                    var projects = _projectSystemCache.GetNuGetProjects();
                    if (!projects.Any() || projects.Any(project => !(project is INuGetIntegratedProject)))
                    {
                        // Solution is open, but not saved. That is, 'Save as' is required.
                        // And, there are no projects or there is a packages.config based project. Return false.
                        return false;
                    }

                    // Solution is open and not saved. And, only contains project.json based projects.
                    // Check if globalPackagesFolder is a full path. If so, solution is available.

                    var settings = ServiceLocator.GetInstance<Configuration.ISettings>();
                    var globalPackagesFolder = SettingsUtility.GetGlobalPackagesFolder(settings);

                    return Path.IsPathRooted(globalPackagesFolder);
                });
            }
        }

        public bool IsSolutionDPLEnabled
        {
            get
            {
#if VS14
                // for Dev14 always return false since DPL not exists there.
                return false;
#else
                return ThreadHelper.JoinableTaskFactory.Run(async delegate
                {
                    await ThreadHelper.JoinableTaskFactory.SwitchToMainThreadAsync();

                    var vsSolution7 = _vsSolution as IVsSolution7;

                    if (vsSolution7 != null && vsSolution7.IsSolutionLoadDeferred())
                    {
                        return true;
                    }

                    return false;
                });
#endif
            }
        }

        public void EnsureSolutionIsLoaded()
        {
            ThreadHelper.JoinableTaskFactory.Run(async delegate
            {
                await ThreadHelper.JoinableTaskFactory.SwitchToMainThreadAsync();

                var vsSolution4 = _vsSolution as IVsSolution4;

                if (vsSolution4 != null)
                {
                    // ignore result and continue. Since results may be incomplete if user canceled.
                    vsSolution4.EnsureSolutionIsLoaded((uint)__VSBSLFLAGS.VSBSLFLAGS_None);
                }
            });
        }

        public string SolutionDirectory
        {
            get
            {
                if (!IsSolutionOpen)
                {
                    return null;
                }

                return ThreadHelper.JoinableTaskFactory.Run(async delegate
                    {
                        string solutionFilePath = await GetSolutionFilePathAsync();

                        if (String.IsNullOrEmpty(solutionFilePath))
                        {
                            return null;
                        }
                        return Path.GetDirectoryName(solutionFilePath);
                    });
            }
        }

        private async Task<string> GetSolutionFilePathAsync()
        {
            await ThreadHelper.JoinableTaskFactory.SwitchToMainThreadAsync();

            // Use .Properties.Item("Path") instead of .FullName because .FullName might not be
            // available if the solution is just being created
            string solutionFilePath = null;

            Property property = _dte.Solution.Properties.Item("Path");
            if (property == null)
            {
                return null;
            }
            try
            {
                // When using a temporary solution, (such as by saying File -> New File), querying this value throws.
                // Since we wouldn't be able to do manage any packages at this point, we return null. Consumers of this property typically
                // use a String.IsNullOrEmpty check either way, so it's alright.
                solutionFilePath = (string)property.Value;
            }
            catch (COMException)
            {
                return null;
            }

            return solutionFilePath;
        }

        /// <summary>
        /// Checks whether the current solution is saved to disk, as opposed to be in memory.
        /// </summary>
        private bool DoesSolutionRequireAnInitialSaveAs()
        {
            Debug.Assert(ThreadHelper.CheckAccess());

            // Check if user is doing File - New File without saving the solution.
            object value;
            _vsSolution.GetProperty((int)(__VSPROPID.VSPROPID_IsSolutionSaveAsRequired), out value);
            if ((bool)value)
            {
                return true;
            }

            // Check if user unchecks the "Tools - Options - Project & Soltuions - Save new projects when created" option
            _vsSolution.GetProperty((int)(__VSPROPID2.VSPROPID_DeferredSaveSolution), out value);
            return (bool)value;
        }

        private void OnSolutionExistsAndFullyLoaded()
        {
            Debug.Assert(ThreadHelper.CheckAccess());

            if (SolutionOpening != null)
            {
                SolutionOpening(this, EventArgs.Empty);
            }

            // although the SolutionOpened event fires, the solution may be only in memory (e.g. when
            // doing File - New File). In that case, we don't want to act on the event.
            if (!IsSolutionOpen)
            {
                return;
            }

            EnsureNuGetAndEnvDTEProjectCache();

            if (SolutionOpened != null)
            {
                SolutionOpened(this, EventArgs.Empty);
            }

            _solutionOpenedRaised = true;
        }

        private void OnAfterClosing()
        {
            if (SolutionClosed != null)
            {
                SolutionClosed(this, EventArgs.Empty);
            }
        }

        private void OnBeforeClosing()
        {
            DefaultNuGetProjectName = null;
            _projectSystemCache.Clear();
            _cacheInitialized = false;

            SolutionClosing?.Invoke(this, EventArgs.Empty);

            _solutionOpenedRaised = false;
        }

        private void SolutionSaveAs_BeforeExecute(
            string Guid,
            int ID,
            object CustomIn,
            object CustomOut,
            ref bool CancelDefault)
        {
            _solutionDirectoryBeforeSaveSolution = SolutionDirectory;
        }

        private void SolutionSaveAs_AfterExecute(string Guid, int ID, object CustomIn, object CustomOut)
        {
            // If SolutionDirectory before solution save was null
            // Or, if SolutionDirectory before solution save is different from the current one
            // Reset cache among other things
            if (string.IsNullOrEmpty(_solutionDirectoryBeforeSaveSolution)
                || !string.Equals(
                    _solutionDirectoryBeforeSaveSolution,
                    SolutionDirectory,
                    StringComparison.OrdinalIgnoreCase))
            {
                // Call OnBeforeClosing() to reset the project cache among other things
                // After that, call OnSolutionExistsAndFullyLoaded() to load cache, raise events and more

                OnBeforeClosing();

                ThreadHelper.JoinableTaskFactory.Run(async delegate
                {
                    await ThreadHelper.JoinableTaskFactory.SwitchToMainThreadAsync();
                    OnSolutionExistsAndFullyLoaded();
                });
            }
        }

        private void OnEnvDTEProjectRenamed(EnvDTE.Project envDTEProject, string oldName)
        {
            // This is a solution event. Should be on the UI thread
            ThreadHelper.ThrowIfNotOnUIThread();

            if (!String.IsNullOrEmpty(oldName) && IsSolutionOpen && _solutionOpenedRaised)
            {
                EnsureNuGetAndEnvDTEProjectCache();

                if (EnvDTEProjectUtility.IsSupported(envDTEProject))
                {
                    RemoveEnvDTEProjectFromCache(oldName);
                    AddEnvDTEProjectToCache(envDTEProject);
                    NuGetProject nuGetProject;
                    _projectSystemCache.TryGetNuGetProject(envDTEProject.Name, out nuGetProject);

                    if (NuGetProjectRenamed != null)
                    {
                        NuGetProjectRenamed(this, new NuGetProjectEventArgs(nuGetProject));
                    }

                    // VSSolutionManager susbscribes to this Event, in order to update the caption on the DocWindow Tab.
                    // This needs to fire after NugetProjectRenamed so that PackageManagerModel has been updated with
                    // the right project context.
                    AfterNuGetProjectRenamed?.Invoke(this, new NuGetProjectEventArgs(nuGetProject));

                }
                else if (EnvDTEProjectUtility.IsSolutionFolder(envDTEProject))
                {
                    // In the case where a solution directory was changed, project FullNames are unchanged.
                    // We only need to invalidate the projects under the current tree so as to sync the CustomUniqueNames.
                    foreach (var item in EnvDTEProjectUtility.GetSupportedChildProjects(envDTEProject))
                    {
                        RemoveEnvDTEProjectFromCache(item.FullName);
                        AddEnvDTEProjectToCache(item);
                    }
                }
            }
        }

        private void OnEnvDTEProjectRemoved(EnvDTE.Project envDTEProject)
        {
            // This is a solution event. Should be on the UI thread
            ThreadHelper.ThrowIfNotOnUIThread();

            RemoveEnvDTEProjectFromCache(envDTEProject.FullName);
            NuGetProject nuGetProject;
            _projectSystemCache.TryGetNuGetProject(envDTEProject.Name, out nuGetProject);

            if (NuGetProjectRemoved != null)
            {
                NuGetProjectRemoved(this, new NuGetProjectEventArgs(nuGetProject));
            }
        }

        private void OnEnvDTEProjectAdded(EnvDTE.Project envDTEProject)
        {
            // This is a solution event. Should be on the UI thread
            ThreadHelper.ThrowIfNotOnUIThread();

            if (IsSolutionOpen
                && EnvDTEProjectUtility.IsSupported(envDTEProject)
                && !EnvDTEProjectUtility.IsParentProjectExplicitlyUnsupported(envDTEProject)
                && _solutionOpenedRaised)
            {
                EnsureNuGetAndEnvDTEProjectCache();
                AddEnvDTEProjectToCache(envDTEProject);
                NuGetProject nuGetProject;
                _projectSystemCache.TryGetNuGetProject(envDTEProject.Name, out nuGetProject);

                if (NuGetProjectAdded != null)
                {
                    NuGetProjectAdded(this, new NuGetProjectEventArgs(nuGetProject));
                }
            }
        }

        private void SetDefaultProjectName()
        {
            // when a new solution opens, we set its startup project as the default project in NuGet Console
            var solutionBuild = (SolutionBuild2)_dte.Solution.SolutionBuild;
            if (solutionBuild.StartupProjects != null)
            {
                IEnumerable<object> startupProjects = (IEnumerable<object>)solutionBuild.StartupProjects;
                string startupProjectName = startupProjects.Cast<string>().FirstOrDefault();
                if (!String.IsNullOrEmpty(startupProjectName))
                {
                    ProjectNames envDTEProjectName;
                    if (_projectSystemCache.TryGetProjectNames(startupProjectName, out envDTEProjectName))
                    {
                        DefaultNuGetProjectName = _projectSystemCache.IsAmbiguous(envDTEProjectName.ShortName) ?
                            envDTEProjectName.CustomUniqueName :
                            envDTEProjectName.ShortName;
                    }
                }
            }
        }

        private void EnsureNuGetAndEnvDTEProjectCache()
        {
            ThreadHelper.ThrowIfNotOnUIThread();

            if (!_cacheInitialized && IsSolutionOpen)
            {
                try
                {
                    var supportedProjects = EnvDTESolutionUtility.GetAllEnvDTEProjects(_dte)
                        .Where(project => EnvDTEProjectUtility.IsSupported(project));

                    foreach (var project in supportedProjects)
                    {
                        try
                        {
                            AddEnvDTEProjectToCache(project);
                        }
                        catch (Exception ex)
                        {
                            // Ignore failed projects.
                            ActivityLog.LogWarning(
                                ExceptionHelper.LogEntrySource,
                                $"The project {project.Name} failed to initialize as a NuGet project.");

                            ExceptionHelper.WriteToActivityLog(ex);
                        }

                        // Consider that the cache is initialized only when there are any projects to add.
                        _cacheInitialized = true;
                    }

                    SetDefaultProjectName();
                }
                catch
                {
                    _projectSystemCache.Clear();
                    _cacheInitialized = false;
                    DefaultNuGetProjectName = null;

                    throw;
                }
            }
        }

        private void AddEnvDTEProjectToCache(EnvDTE.Project envDTEProject)
        {
            ThreadHelper.ThrowIfNotOnUIThread();

            if (!EnvDTEProjectUtility.IsSupported(envDTEProject))
            {
                return;
            }

            ProjectNames oldEnvDTEProjectName;
            _projectSystemCache.TryGetProjectNameByShortName(EnvDTEProjectUtility.GetName(envDTEProject), out oldEnvDTEProjectName);

            // Create the NuGet project first. If this throws we bail out and do not change the cache.
            var nuGetProject = CreateNuGetProject(envDTEProject);

            // Then create the project name from the project.
            var newEnvDTEProjectName = ProjectNames.FromDTEProject(envDTEProject);

            // Finally, try to add the project to the cache.
            var added = _projectSystemCache.AddProject(newEnvDTEProjectName, envDTEProject, nuGetProject);

            if (added)
            {
                // Emit project specific telemetry as we are adding the project to the cache.
                // This ensures we do not emit the events over and over while the solution is
                // open.
                NuGetProjectTelemetryService.Instance.EmitNuGetProject(nuGetProject);
            }

            if (string.IsNullOrEmpty(DefaultNuGetProjectName) ||
                newEnvDTEProjectName.ShortName.Equals(DefaultNuGetProjectName, StringComparison.OrdinalIgnoreCase))
            {
                DefaultNuGetProjectName = oldEnvDTEProjectName != null ?
                    oldEnvDTEProjectName.CustomUniqueName :
                    newEnvDTEProjectName.ShortName;
            }
        }

        private void RemoveEnvDTEProjectFromCache(string name)
        {
            // Do nothing if the cache hasn't been set up
            if (_projectSystemCache == null)
            {
                return;
            }

            ProjectNames envDTEProjectName;
            _projectSystemCache.TryGetProjectNames(name, out envDTEProjectName);

            // Remove the project from the cache
            _projectSystemCache.RemoveProject(name);

            if (!_projectSystemCache.ContainsKey(DefaultNuGetProjectName))
            {
                DefaultNuGetProjectName = null;
            }

            // for LightSwitch project, the main project is not added to _projectCache, but it is called on removal.
            // in that case, projectName is null.
            if (envDTEProjectName != null
                && envDTEProjectName.CustomUniqueName.Equals(DefaultNuGetProjectName, StringComparison.OrdinalIgnoreCase)
                && !_projectSystemCache.IsAmbiguous(envDTEProjectName.ShortName))
            {
                DefaultNuGetProjectName = envDTEProjectName.ShortName;
            }
        }

        private void Init()
        {
            try
            {
                // If already initialized, need not be on the UI thread
                if (!_initialized)
                {
                    _initialized = true;

                    ThreadHelper.JoinableTaskFactory.Run(async delegate
                        {
                            await ThreadHelper.JoinableTaskFactory.SwitchToMainThreadAsync();
                            if (_dte.Solution.IsOpen)
                            {
                                OnSolutionExistsAndFullyLoaded();
                            }
                        });
                }
                else
                {
                    // Check if the cache is initialized.
                    // It is possible that the cache is not initialized, since,
                    // the solution was not saved and/or there were no projects in the solution
                    if (!_cacheInitialized && _solutionOpenedRaised)
                    {
                        ThreadHelper.JoinableTaskFactory.Run(async delegate
                        {
                            await ThreadHelper.JoinableTaskFactory.SwitchToMainThreadAsync();
                            EnsureNuGetAndEnvDTEProjectCache();
                        });
                    }
                }
            }
            catch (Exception ex)
            {
                // ignore errors
                Debug.Fail(ex.ToString());
                Trace.WriteLine(ex.ToString());
            }
        }

        private NuGetProject CreateNuGetProject(Project envDTEProject, INuGetProjectContext projectContext = null)
        {
            var settings = ServiceLocator.GetInstance<ISettings>();

            var context = new ProjectSystemProviderContext(
                projectContext ?? EmptyNuGetProjectContext,
                () => PackagesFolderPathUtility.GetPackagesFolderPath(this, settings));

            var providers = _providers.Select(p => p.Value);
            var factory = new NuGetProjectFactory(providers);

            NuGetProject result;
            if (factory.TryCreateNuGetProject(envDTEProject, context, out result))
            {
                return result;
            }

            return null;
        }

        // REVIEW: This might be inefficient, see what we can do with caching projects until references change
        internal static IEnumerable<EnvDTE.Project> GetDependentEnvDTEProjects(IDictionary<string, List<EnvDTE.Project>> dependentEnvDTEProjectsDictionary, EnvDTE.Project envDTEProject)
        {
            Debug.Assert(ThreadHelper.CheckAccess());

            if (envDTEProject == null)
            {
                throw new ArgumentNullException(nameof(envDTEProject));
            }

            List<Project> dependents;
            if (dependentEnvDTEProjectsDictionary.TryGetValue(EnvDTEProjectUtility.GetUniqueName(envDTEProject), out dependents))
            {
                return dependents;
            }

            return Enumerable.Empty<EnvDTE.Project>();
        }

        internal async Task<IDictionary<string, List<EnvDTE.Project>>> GetDependentEnvDTEProjectsDictionaryAsync()
        {
            // Get all of the projects in the solution and build the reverse graph. i.e.
            // if A has a project reference to B (A -> B) the this will return B -> A
            // We need to run this on the ui thread so that it doesn't freeze for websites. Since there might be a
            // large number of references.
            await ThreadHelper.JoinableTaskFactory.SwitchToMainThreadAsync();

            Init();

            var dependentEnvDTEProjectsDictionary = new Dictionary<string, List<Project>>();
            var envDTEProjects = GetEnvDTEProjects();

            foreach (EnvDTE.Project envDTEProj in envDTEProjects)
            {
                if (EnvDTEProjectUtility.SupportsReferences(envDTEProj))
                {
                    foreach (var referencedProject in EnvDTEProjectUtility.GetReferencedProjects(envDTEProj))
                    {
                        AddDependentProject(dependentEnvDTEProjectsDictionary, referencedProject, envDTEProj);
                    }
                }
            }

            return dependentEnvDTEProjectsDictionary;
        }

        private static void AddDependentProject(IDictionary<string, List<EnvDTE.Project>> dependentEnvDTEProjectsDictionary,
            EnvDTE.Project envDTEProject, EnvDTE.Project dependentEnvDTEProject)
        {
            Debug.Assert(ThreadHelper.CheckAccess());

            string uniqueName = EnvDTEProjectUtility.GetUniqueName(envDTEProject);

            List<EnvDTE.Project> dependentEnvDTEProjects;
            if (!dependentEnvDTEProjectsDictionary.TryGetValue(uniqueName, out dependentEnvDTEProjects))
            {
                dependentEnvDTEProjects = new List<EnvDTE.Project>();
                dependentEnvDTEProjectsDictionary[uniqueName] = dependentEnvDTEProjects;
            }
            dependentEnvDTEProjects.Add(dependentEnvDTEProject);
        }

<<<<<<< HEAD
        #region IVsSelectionEvents
=======
#region IVsSelectionEvents implementation
>>>>>>> e96459e1

        public int OnCmdUIContextChanged(uint dwCmdUICookie, int fActive)
        {
            if (dwCmdUICookie == _solutionLoadedUICookie
                && fActive == 1)
            {
                ThreadHelper.ThrowIfNotOnUIThread();
                OnSolutionExistsAndFullyLoaded();
            }

            return VSConstants.S_OK;
        }

        public int OnElementValueChanged(uint elementid, object varValueOld, object varValueNew)
        {
            return VSConstants.S_OK;
        }

        public int OnSelectionChanged(IVsHierarchy pHierOld, uint itemidOld, IVsMultiItemSelect pMISOld, ISelectionContainer pSCOld, IVsHierarchy pHierNew, uint itemidNew, IVsMultiItemSelect pMISNew, ISelectionContainer pSCNew)
        {
            return VSConstants.S_OK;
        }

        public void OnActionsExecuted(IEnumerable<ResolvedAction> actions)
        {
            if (ActionsExecuted != null)
            {
                ActionsExecuted(this, new ActionsExecutedEventArgs(actions));
            }
        }

<<<<<<< HEAD
        #endregion IVsSelectionEvents

        #region IVsSolutionManager

        public async Task<NuGetProject> GetOrCreateProjectAsync(EnvDTE.Project project, INuGetProjectContext projectContext)
        {
            await ThreadHelper.JoinableTaskFactory.SwitchToMainThreadAsync();

            var projectSafeName = await EnvDTEProjectUtility.GetCustomUniqueNameAsync(project);
            var nuGetProject = GetNuGetProject(projectSafeName);

            // if the project does not exist in the solution (this is true for new templates) 
            // create it manually
            if (nuGetProject == null)
            {
                nuGetProject = CreateNuGetProject(project, projectContext);
            }

            return nuGetProject;
        }

        #endregion
=======
#endregion IVsSelectionEvents implementation
>>>>>>> e96459e1
    }
}<|MERGE_RESOLUTION|>--- conflicted
+++ resolved
@@ -818,11 +818,7 @@
             dependentEnvDTEProjects.Add(dependentEnvDTEProject);
         }
 
-<<<<<<< HEAD
         #region IVsSelectionEvents
-=======
-#region IVsSelectionEvents implementation
->>>>>>> e96459e1
 
         public int OnCmdUIContextChanged(uint dwCmdUICookie, int fActive)
         {
@@ -854,7 +850,6 @@
             }
         }
 
-<<<<<<< HEAD
         #endregion IVsSelectionEvents
 
         #region IVsSolutionManager
@@ -866,7 +861,7 @@
             var projectSafeName = await EnvDTEProjectUtility.GetCustomUniqueNameAsync(project);
             var nuGetProject = GetNuGetProject(projectSafeName);
 
-            // if the project does not exist in the solution (this is true for new templates) 
+            // if the project does not exist in the solution (this is true for new templates)
             // create it manually
             if (nuGetProject == null)
             {
@@ -877,8 +872,5 @@
         }
 
         #endregion
-=======
-#endregion IVsSelectionEvents implementation
->>>>>>> e96459e1
     }
 }