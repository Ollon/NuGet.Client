﻿<?xml version="1.0" encoding="utf-8"?>
<Project ToolsVersion="12.0" DefaultTargets="Build" xmlns="http://schemas.microsoft.com/developer/msbuild/2003">
  <Import Project="$(MSBuildExtensionsPath)\$(MSBuildToolsVersion)\Microsoft.Common.props" Condition="Exists('$(MSBuildExtensionsPath)\$(MSBuildToolsVersion)\Microsoft.Common.props')" />
  <PropertyGroup>
    <Configuration Condition=" '$(Configuration)' == '' ">Debug</Configuration>
    <Platform Condition=" '$(Platform)' == '' ">AnyCPU</Platform>
    <ProjectGuid>{306CDDFA-FF0B-4299-930C-9EC6C9308160}</ProjectGuid>
    <OutputType>Library</OutputType>
    <AppDesignerFolder>Properties</AppDesignerFolder>
    <RootNamespace>NuGet.PackageManagement.VisualStudio</RootNamespace>
    <AssemblyName>NuGet.PackageManagement.VisualStudio</AssemblyName>
    <TargetFrameworkVersion>v4.5</TargetFrameworkVersion>
    <FileAlignment>512</FileAlignment>
  </PropertyGroup>
  <PropertyGroup Condition=" '$(Configuration)|$(Platform)' == 'Debug|AnyCPU' ">
    <DebugSymbols>true</DebugSymbols>
    <DebugType>full</DebugType>
    <Optimize>false</Optimize>
    <OutputPath>bin\Debug\</OutputPath>
    <DefineConstants>DEBUG;TRACE</DefineConstants>
    <ErrorReport>prompt</ErrorReport>
    <WarningLevel>4</WarningLevel>
  </PropertyGroup>
  <PropertyGroup Condition=" '$(Configuration)|$(Platform)' == 'Release|AnyCPU' ">
    <DebugType>pdbonly</DebugType>
    <Optimize>true</Optimize>
    <OutputPath>bin\Release\</OutputPath>
    <DefineConstants>TRACE</DefineConstants>
    <ErrorReport>prompt</ErrorReport>
    <WarningLevel>4</WarningLevel>
  </PropertyGroup>
  <ItemGroup>
    <Reference Include="envdte, Version=8.0.0.0, Culture=neutral, PublicKeyToken=b03f5f7f11d50a3a">
      <EmbedInteropTypes>True</EmbedInteropTypes>
    </Reference>
    <Reference Include="envdte80, Version=8.0.0.0, Culture=neutral, PublicKeyToken=b03f5f7f11d50a3a">
      <EmbedInteropTypes>True</EmbedInteropTypes>
    </Reference>
    <Reference Include="Microsoft.Build" />
    <Reference Include="Microsoft.VisualStudio.ComponentModelHost, Version=12.0.0.0, Culture=neutral, PublicKeyToken=b03f5f7f11d50a3a, processorArchitecture=MSIL" />
    <Reference Include="Microsoft.VisualStudio.OLE.Interop, Version=7.1.40304.0, Culture=neutral, PublicKeyToken=b03f5f7f11d50a3a">
      <SpecificVersion>False</SpecificVersion>
      <HintPath>..\..\..\..\Windows\assembly\GAC\Microsoft.VisualStudio.OLE.Interop\7.1.40304.0__b03f5f7f11d50a3a\Microsoft.VisualStudio.OLE.Interop.dll</HintPath>
    </Reference>
    <Reference Include="Microsoft.VisualStudio.Shell.12.0, Version=12.0.0.0, Culture=neutral, PublicKeyToken=b03f5f7f11d50a3a, processorArchitecture=MSIL" />
    <Reference Include="Microsoft.VisualStudio.Shell.Interop, Version=7.1.40304.0, Culture=neutral, PublicKeyToken=b03f5f7f11d50a3a">
      <SpecificVersion>False</SpecificVersion>
      <HintPath>..\..\..\..\Windows\assembly\GAC\Microsoft.VisualStudio.Shell.Interop\7.1.40304.0__b03f5f7f11d50a3a\Microsoft.VisualStudio.Shell.Interop.dll</HintPath>
    </Reference>
    <Reference Include="Microsoft.VisualStudio.Shell.Interop.10.0, Version=10.0.0.0, Culture=neutral, PublicKeyToken=b03f5f7f11d50a3a, processorArchitecture=MSIL">
      <EmbedInteropTypes>True</EmbedInteropTypes>
    </Reference>
    <Reference Include="Microsoft.VisualStudio.Shell.Interop.11.0, Version=11.0.0.0, Culture=neutral, PublicKeyToken=b03f5f7f11d50a3a, processorArchitecture=MSIL">
      <EmbedInteropTypes>True</EmbedInteropTypes>
    </Reference>
    <Reference Include="microsoft.visualstudio.shell.interop.8.0, Version=8.0.0.0, Culture=neutral, PublicKeyToken=b03f5f7f11d50a3a">
      <SpecificVersion>False</SpecificVersion>
      <HintPath>..\..\..\..\Windows\assembly\GAC\Microsoft.VisualStudio.Shell.Interop.8.0\8.0.0.0__b03f5f7f11d50a3a\microsoft.visualstudio.shell.interop.8.0.dll</HintPath>
    </Reference>
    <Reference Include="Microsoft.VisualStudio.Shell.Interop.9.0, Version=9.0.0.0, Culture=neutral, PublicKeyToken=b03f5f7f11d50a3a" />
    <Reference Include="Microsoft.VisualStudio.VCProjectEngine, Version=12.0.0.0, Culture=neutral, PublicKeyToken=b03f5f7f11d50a3a">
      <EmbedInteropTypes>True</EmbedInteropTypes>
    </Reference>
    <Reference Include="Newtonsoft.Json, Version=6.0.0.0, Culture=neutral, PublicKeyToken=30ad4fe6b2a6aeed, processorArchitecture=MSIL">
      <SpecificVersion>False</SpecificVersion>
      <HintPath>..\..\packages\Newtonsoft.Json.6.0.4\lib\net45\Newtonsoft.Json.dll</HintPath>
    </Reference>
    <Reference Include="NuGet.Client.BaseTypes, Version=0.3.0.0, Culture=neutral, PublicKeyToken=2e465378e3b1a8dd, processorArchitecture=MSIL">
      <SpecificVersion>False</SpecificVersion>
      <HintPath>..\..\packages\NuGet.Protocol.Types.0.3.0-pre-20150115030521\lib\net45\NuGet.Client.BaseTypes.dll</HintPath>
    </Reference>
    <Reference Include="NuGet.Client.VisualStudio, Version=0.2.0.0, Culture=neutral, PublicKeyToken=2e465378e3b1a8dd, processorArchitecture=MSIL">
      <SpecificVersion>False</SpecificVersion>
      <HintPath>..\..\packages\NuGet.Protocol.Types.0.3.0-pre-20150115030521\lib\net45\NuGet.Client.VisualStudio.dll</HintPath>
    </Reference>
    <Reference Include="NuGet.Configuration, Version=1.0.0.0, Culture=neutral, PublicKeyToken=2e465378e3b1a8dd, processorArchitecture=MSIL">
      <SpecificVersion>False</SpecificVersion>
      <HintPath>..\..\packages\NuGet.Configuration.1.0.0-master-50130044\lib\net45\NuGet.Configuration.dll</HintPath>
    </Reference>
    <Reference Include="NuGet.Frameworks, Version=1.0.0.0, Culture=neutral, PublicKeyToken=2e465378e3b1a8dd, processorArchitecture=MSIL">
      <SpecificVersion>False</SpecificVersion>
      <HintPath>..\..\packages\NuGet.Packaging.1.0.0-pre-20150115030027\lib\net45\NuGet.Frameworks.dll</HintPath>
    </Reference>
    <Reference Include="NuGet.PackageManagement, Version=1.0.0.0, Culture=neutral, PublicKeyToken=2e465378e3b1a8dd, processorArchitecture=MSIL">
      <SpecificVersion>False</SpecificVersion>
      <HintPath>..\..\packages\NuGet.PackageManagement.1.0.0-pre-20150115084136\lib\net45\NuGet.PackageManagement.dll</HintPath>
    </Reference>
    <Reference Include="NuGet.Packaging, Version=1.0.0.0, Culture=neutral, PublicKeyToken=2e465378e3b1a8dd, processorArchitecture=MSIL">
      <SpecificVersion>False</SpecificVersion>
      <HintPath>..\..\packages\NuGet.Packaging.1.0.0-pre-20150115030027\lib\net45\NuGet.Packaging.dll</HintPath>
    </Reference>
    <Reference Include="NuGet.PackagingCore, Version=1.0.0.0, Culture=neutral, PublicKeyToken=2e465378e3b1a8dd, processorArchitecture=MSIL">
      <SpecificVersion>False</SpecificVersion>
      <HintPath>..\..\packages\NuGet.Packaging.1.0.0-pre-20150115030027\lib\net45\NuGet.PackagingCore.dll</HintPath>
    </Reference>
    <Reference Include="NuGet.ProjectManagement, Version=1.0.0.0, Culture=neutral, PublicKeyToken=2e465378e3b1a8dd, processorArchitecture=MSIL">
      <SpecificVersion>False</SpecificVersion>
      <HintPath>..\..\packages\NuGet.PackageManagement.1.0.0-pre-20150115084136\lib\net45\NuGet.ProjectManagement.dll</HintPath>
    </Reference>
    <Reference Include="NuGet.Resolver, Version=1.0.0.0, Culture=neutral, PublicKeyToken=2e465378e3b1a8dd, processorArchitecture=MSIL">
      <SpecificVersion>False</SpecificVersion>
      <HintPath>..\..\packages\NuGet.Packaging.1.0.0-pre-20150115030027\lib\net45\NuGet.Resolver.dll</HintPath>
    </Reference>
    <Reference Include="NuGet.Versioning, Version=1.0.6.0, Culture=neutral, PublicKeyToken=2e465378e3b1a8dd, processorArchitecture=MSIL">
      <SpecificVersion>False</SpecificVersion>
      <HintPath>..\..\packages\NuGet.Versioning.1.0.6\lib\portable-net40+win\NuGet.Versioning.dll</HintPath>
    </Reference>
    <Reference Include="PresentationFramework" />
    <Reference Include="System" />
    <Reference Include="System.ComponentModel.Composition" />
    <Reference Include="System.Core" />
    <Reference Include="System.Xaml" />
    <Reference Include="System.Xml.Linq" />
    <Reference Include="System.Data.DataSetExtensions" />
    <Reference Include="Microsoft.CSharp" />
    <Reference Include="System.Data" />
    <Reference Include="System.Xml" />
    <Reference Include="VSLangProj, Version=7.0.3300.0, Culture=neutral, PublicKeyToken=b03f5f7f11d50a3a">
      <EmbedInteropTypes>True</EmbedInteropTypes>
    </Reference>
    <Reference Include="VsWebSite.Interop, Version=8.0.0.0, Culture=neutral, PublicKeyToken=b03f5f7f11d50a3a">
      <EmbedInteropTypes>True</EmbedInteropTypes>
    </Reference>
    <Reference Include="WindowsBase" />
  </ItemGroup>
  <ItemGroup>
    <Compile Include="CommonResources.cs" />
    <Compile Include="IDE\EnvDTEProjectCache.cs" />
    <Compile Include="IDE\EnvDTEProjectName.cs" />
    <Compile Include="IDE\VSPackageRestoreManager.cs" />
    <Compile Include="IDE\VSProductUpdateService.cs" />
    <Compile Include="ProjectSystems\CpsProjectSystem.cs" />
    <Compile Include="ProjectSystems\FSharpProjectSystem.cs" />
    <Compile Include="ProjectSystems\JsProjectSystem.cs" />
    <Compile Include="ProjectSystems\MSBuildNuGetProjectSystemFactory.cs" />
    <Compile Include="ProjectSystems\NativeProjectSystem.cs" />
    <Compile Include="ProjectSystems\WebSiteProjectSystem.cs" />
    <Compile Include="ProjectSystems\WindowsStoreProjectSystem.cs" />
    <Compile Include="ProjectSystems\WixProjectSystem.cs" />
    <Compile Include="Utility\EnvDTESolutionUtility.cs" />
<<<<<<< HEAD
    <Compile Include="Utility\PathUtility.cs" />
    <Compile Include="Utility\RefreshFileUtility.cs" />
    <Compile Include="Utility\StreamUtility.cs" />
    <Compile Include="Utility\UriUtility.cs" />
    <Compile Include="Utility\VCProjectHelper.cs" />
=======
    <Compile Include="Utility\PathHelper.cs" />
>>>>>>> c1b02d85
    <Compile Include="Utility\VSVersionHelper.cs" />
    <Compile Include="VSMachineWideSettings.cs" />
    <Compile Include="VSNuGetProjectFactory.cs" />
    <Compile Include="ProjectSystems\VSMSBuildNuGetProjectSystem.cs" />
    <Compile Include="Properties\AssemblyInfo.cs" />
    <Compile Include="Strings.Designer.cs">
      <AutoGen>True</AutoGen>
      <DesignTime>True</DesignTime>
      <DependentUpon>Strings.resx</DependentUpon>
    </Compile>
    <Compile Include="Utility\ExceptionHelper.cs" />
    <Compile Include="Utility\FileSystemUtility.cs" />
    <Compile Include="Utility\MicrosoftBuildEvaluationProjectUtility.cs" />
    <Compile Include="Utility\ServiceLocator.cs" />
    <Compile Include="Utility\NuGetVSConstants.cs" />
    <Compile Include="Utility\EnvDTEProjectUtility.cs" />
    <Compile Include="Utility\VsHierarchyUtility.cs" />
    <Compile Include="VS.ProjectSystems\VcxProject.cs" />
    <Compile Include="IDE\VSSolutionManager.cs" />
<<<<<<< HEAD
    <Compile Include="VsResources.Designer.cs">
      <AutoGen>True</AutoGen>
      <DesignTime>True</DesignTime>
      <DependentUpon>VsResources.resx</DependentUpon>
    </Compile>
=======
    <Compile Include="VSSettings.cs" />
>>>>>>> c1b02d85
  </ItemGroup>
  <ItemGroup>
    <None Include="app.config" />
    <None Include="packages.config" />
  </ItemGroup>
  <ItemGroup>
    <EmbeddedResource Include="CommonResources.resx">
      <DependentUpon>CommonResources.cs</DependentUpon>
    </EmbeddedResource>
    <EmbeddedResource Include="Strings.resx">
      <Generator>PublicResXFileCodeGenerator</Generator>
      <LastGenOutput>Strings.Designer.cs</LastGenOutput>
    </EmbeddedResource>
    <EmbeddedResource Include="VsResources.resx">
      <Generator>ResXFileCodeGenerator</Generator>
      <LastGenOutput>VsResources.Designer.cs</LastGenOutput>
    </EmbeddedResource>
  </ItemGroup>
  <Import Project="$(MSBuildToolsPath)\Microsoft.CSharp.targets" />
  <Import Project="..\..\build\sign.targets" />
  <!-- To modify your build process, add your task inside one of the targets below and uncomment it. 
       Other similar extension points exist, see Microsoft.Common.targets.
  <Target Name="BeforeBuild">
  </Target>
  <Target Name="AfterBuild">
  </Target>
  -->
</Project><|MERGE_RESOLUTION|>--- conflicted
+++ resolved
@@ -138,15 +138,12 @@
     <Compile Include="ProjectSystems\WindowsStoreProjectSystem.cs" />
     <Compile Include="ProjectSystems\WixProjectSystem.cs" />
     <Compile Include="Utility\EnvDTESolutionUtility.cs" />
-<<<<<<< HEAD
     <Compile Include="Utility\PathUtility.cs" />
     <Compile Include="Utility\RefreshFileUtility.cs" />
     <Compile Include="Utility\StreamUtility.cs" />
     <Compile Include="Utility\UriUtility.cs" />
     <Compile Include="Utility\VCProjectHelper.cs" />
-=======
     <Compile Include="Utility\PathHelper.cs" />
->>>>>>> c1b02d85
     <Compile Include="Utility\VSVersionHelper.cs" />
     <Compile Include="VSMachineWideSettings.cs" />
     <Compile Include="VSNuGetProjectFactory.cs" />
@@ -166,15 +163,13 @@
     <Compile Include="Utility\VsHierarchyUtility.cs" />
     <Compile Include="VS.ProjectSystems\VcxProject.cs" />
     <Compile Include="IDE\VSSolutionManager.cs" />
-<<<<<<< HEAD
     <Compile Include="VsResources.Designer.cs">
       <AutoGen>True</AutoGen>
       <DesignTime>True</DesignTime>
       <DependentUpon>VsResources.resx</DependentUpon>
     </Compile>
-=======
     <Compile Include="VSSettings.cs" />
->>>>>>> c1b02d85
+
   </ItemGroup>
   <ItemGroup>
     <None Include="app.config" />
